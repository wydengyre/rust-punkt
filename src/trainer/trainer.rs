use std::cmp::min;
use std::ops::Deref;
use std::hash::{Hash, Hasher};
use std::marker::PhantomData;

use num::Float;
use freqdist::FrequencyDistribution;
use freqdist::Distribution;

use util;
use token::Token;
use tokenizer::WordTokenizer;
use trainer::data::TrainingData;
use prelude::{TrainerParameters, DefinesNonPrefixCharacters, DefinesNonWordCharacters};


<<<<<<< HEAD
#[derive(Debug)] pub struct Collocation<T> {
  l: T,
  r: T
}
=======
/// A collocation is any pair of words that has a high likelihood of appearing
/// together.
#[derive(Debug)] pub struct Collocation<T> { l: T, r: T }
>>>>>>> 959dc168

impl<T> Collocation<T> {
  #[inline(always)] pub fn new(l: T, r: T) -> Collocation<T> { 
    Collocation { l: l, r: r } 
  }

  #[inline(always)] pub fn left(&self) -> &T { &self.l }
  #[inline(always)] pub fn right(&self) -> &T { &self.r }
}

impl<T> Eq for Collocation<T> where T : Deref<Target = Token> { }

impl<T> Hash for Collocation<T> where T : Deref<Target = Token> 
{
  #[inline(always)] fn hash<H>(&self, state: &mut H) where H : Hasher {
    (*self.l).typ_without_period().hash(state); 
    (*self.r).typ_without_break_or_period().hash(state);
  }
}

impl<T> PartialEq for Collocation<T> where T : Deref<Target = Token> 
{
  #[inline(always)] fn eq(&self, x: &Collocation<T>) -> bool {
    (*self.l).typ_without_period() == (*x.l).typ_without_period() &&
    (*self.r).typ_without_break_or_period() == (*x.r).typ_without_break_or_period()
  }
}


/// A trainer will build data about abbreviations, sentence starters, 
/// collocations, and context that tokens appear in. The data is 
/// used by the sentence tokenizer to determine if a period is likely 
/// part of an abbreviation, or actually marks the termination of a sentence.
pub struct Trainer<P> { params: PhantomData<P> }

impl<P> Trainer<P> 
  where P : TrainerParameters + DefinesNonPrefixCharacters + DefinesNonWordCharacters 
{
  /// Creates a new Trainer.
<<<<<<< HEAD
  #[inline(always)] pub fn new() -> Trainer<P> { Trainer { params: PhantomData } }
=======
  ///
  /// ```
  /// #![allow(unused_variables)]
  ///
  /// use punkt::Trainer;
  /// use punkt::params::Default;
  ///
  /// let trainer: Trainer<Default> = Trainer::new();
  /// ```
  #[inline(always)] pub fn new() -> Trainer<P> {
    Trainer { params: PhantomData }
  }
>>>>>>> 959dc168

  /// Train on a document. Does tokenization using a WordTokenizer.
  pub fn train(self, doc: &str, data: &mut TrainingData) {
    let mut period_token_count: usize = 0;
    let mut sentence_break_count: usize = 0;
    let tokens: Vec<Token> = WordTokenizer::<P>::new(doc).collect();
    let mut type_fdist: FrequencyDistribution<&str> = FrequencyDistribution::new();
    //let mut collocation_fdist = FrequencyDistribution::new();
    //let mut sentence_starter_fdist = FrequencyDistribution::new();

    for t in tokens.iter() {
      if t.has_final_period() { period_token_count += 1 }
      type_fdist.insert(t.typ());
    }
    
    // Iterate through to see if any tokens need to be reclassified as an 
    // abbreviation or removed as an abbreviation.
    {
      let mut reclassify_iter: ReclassifyIterator<::std::slice::Iter<Token>, P> = 
        ReclassifyIterator {
          iter: tokens.iter(),
          data: data,
          period_token_count: period_token_count,
          type_fdist: &mut type_fdist,
          params: PhantomData
        };

      
      for (t, score) in reclassify_iter {
        if score >= P::abbrev_lower_bound() { 
          if t.has_final_period() {
            /*
            unsafe {
              data.insert_abbrev(t.typ_without_period());
            }
            */
          }
        } else {
          if !t.has_final_period() {
            /*
            unsafe {
              self.borrow_data_mut_unsafe().remove_abbrev(t.typ_without_period());
            }
            */
          }
        }
      }
    }
    
    /*
    // Mark abbreviation types if any exist with the first pass annotation function.
    // Note, this also sets `is_sentence_break` flag.
    for t in slice.iter() {
      // TrainingTokenKey doesn't provide a mutable interface into a Token by default. 
      // We have to coerce the Token into being mutable. This is safe, since 
      // `annotate_first_pass` only modifies the flags. Nothing is being added or removed
      // from the list of tokens.
      unsafe {
        util::annotate_first_pass(
          &mut *(t.deref() as *const TrainingToken as *mut TrainingToken),
          self.data,
          self.params.sent_end);
      }
    }

    for (t, ctxt) in orthography_iter(slice.iter()) {
      if ctxt != 0 {
        self.data.insert_orthographic_context(t.typ_without_break_or_period(), ctxt);
      }
    }

    // Order matters! Sentence break checks are dependent on whether or not 
    // the token is an abbreviation. Must come after the first pass annotation!
    for t in slice.iter() {
      if t.is_sentence_break() { self.sentence_break_count += 1; }
    }

    for (lt, rt) in consecutive_token_iter(slice.iter()) {
      match rt {
        Some(cur) if lt.has_final_period() => {
          if is_rare_abbrev_type(self, lt.deref(), cur.deref()) {
            self.data.insert_abbrev(lt.typ_without_period());
          }

          if is_potential_sentence_starter(cur.deref(), lt.deref()) {
            self.sentence_starter_fdist.insert(cur.clone());
          }

          if is_potential_collocation(self, lt.deref(), cur.deref()) {
            self.collocation_fdist.insert(Collocation::new(lt.clone(), cur.clone()));
          }
        }
        _ => ()
      }
      */
    }
  }

/*
  /// Empties the trained data, and compiles it with mutably borrow training data. 
  /// Afterwards, the trainer should be dropped (suggested), although finalizing 
  /// could theoretically could occur between each training stage. 
  pub fn finalize(&mut self) {
    // This method does a lot of `unsafe` things that are actually safe. The issue 
    // is it requires borrow `self` mutably to create the iterators, and to 
    // modify the internal data object. Since these two things are completely 
    // separate, these `unsafe` blocks should be safe.

    self.data.clear_sentence_starters();

    for (tok, _) 
    in potential_sentence_starter_iter(
      self, 
      self.sentence_starter_fdist.keys())
    {
      unsafe {
        self.borrow_data_mut_unsafe().insert_sentence_starter(tok.typ());
      }
    }

    self.data.clear_collocations();

    for (col, _)
    in potential_collocation_iter(
      self,
      self.collocation_fdist.keys())
    {
      unsafe {
        self.borrow_data_mut_unsafe().insert_collocation(
          col.left().deref().typ_without_period(), 
          col.right().deref().typ_without_break_or_period());
      }
    }

    self.period_token_count = 0;
    self.sentence_break_count = 0;
    self.type_fdist.clear();
    self.sentence_starter_fdist.clear();
    self.collocation_fdist.clear();
    self.tokens.clear();
  }
}
*/


fn is_rare_abbrev_type<P>(
  data: &TrainingData,
  type_fdist: &FrequencyDistribution<&str>, 
  tok0: &Token, 
  tok1: &Token
) -> bool where P : TrainerParameters {
  use prelude::{BEG_UC, MID_UC};

  if tok0.is_abbrev() || !tok0.is_sentence_break() {
    false
  } else {
    let key = tok0.typ_without_break_or_period();
    let count = (type_fdist[key] + type_fdist[&key[..key.len() - 1]]) as f64;

    // Already an abbreviation...
    if data.contains_abbrev(tok0.typ()) || count >= P::abbrev_upper_bound() {
      false
    } else if P::is_internal_punctuation(&tok1.typ().char_at(0)) {
      true
    } else if tok1.is_lowercase() {
      let ctxt = data.get_orthographic_context(tok1.typ_without_break_or_period());

      if (ctxt & BEG_UC > 0) && !(ctxt & MID_UC > 0) {
        true
      } else {
        false
      }
    } else {
      false
    }
  }
}


#[inline(always)] fn is_potential_sentence_starter(
  cur: &Token, 
  prev: &Token
) -> bool {
  prev.is_sentence_break() && !(prev.is_numeric() || prev.is_initial()) && 
  cur.is_alphabetic()
}


#[inline(always)] fn is_potential_collocation<P>(
  tok0: &Token,
  tok1: &Token
) -> bool where P : TrainerParameters {
  P::include_all_collocations() ||
  (P::include_abbrev_collocations() && tok0.is_abbrev()) ||
  (tok0.is_sentence_break() && (tok0.is_numeric() || tok0.is_initial())) &&
  tok0.is_non_punct() && tok1.is_non_punct()
}


/// Iterates over every token from the supplied iterator. Only returns 
/// the ones that are 'not obviously' abbreviations. Also returns the associated 
/// score of that token.
struct ReclassifyIterator<'b, I, P> {
  iter: I,
  data: &'b TrainingData<'b>,
  period_token_count: usize,
  type_fdist: &'b FrequencyDistribution<&'b str>,
  params: PhantomData<P>
}


impl<'b, I, P> Iterator for ReclassifyIterator<'b, I, P> 
  where I : Iterator<Item = &'b Token>, P : TrainerParameters 
{
  type Item = (&'b Token, f64);

  #[inline] fn next(&mut self) -> Option<Self::Item> {
    loop {
      match self.iter.next() {
        Some(t) => {
          if !t.is_non_punct() || t.is_numeric() {
            continue;
          }

          if t.has_final_period() {
            if self.data.contains_abbrev(t.typ()) {
              continue;
            }
          } else {
            if !self.data.contains_abbrev(t.typ()) {
              continue;
            }
          }

          let num_periods = t
            .typ_without_period()
            .chars()
            .fold(0, |acc, c| if c == '.' { acc + 1 } else { acc }) + 1;
          let num_nonperiods = t.typ_without_period().chars().count() - num_periods + 1;

          let count_with_period = self.type_fdist.get(t.typ_with_period());
          let count_without_period = self.type_fdist.get(t.typ_without_period());

          let likelihood = util::dunning_log_likelihood(
            (count_with_period + count_without_period) as f64,
            self.period_token_count as f64,
            count_with_period as f64,
            self.type_fdist.sum_counts() as f64);

          let f_length = (-(num_nonperiods as f64)).exp();
          let f_penalty = if P::ignore_abbrev_penalty() {
            0f64
          } else {
            (num_nonperiods as f64).powi(-(count_without_period as i32))
          };

          let score = likelihood * f_length * f_penalty * (num_periods as f64);

          return Some((t, score))
        }
        None => return None
      }
    }
  }
}
/*
/// Token annotated with its orthographic context.
type TokenWithContext<'a> = (&'a TrainingToken, OrthographicContext);

/// Iterates over every token from the supplied iterator and returns its
/// decided orthography within the given text. 
struct TokenWithContextIterator<I> 
{
  iter: I,
  ctxt: OrthographyPosition
}

impl<'a, I> Iterator for TokenWithContextIterator<I>
  where I: Iterator<Item = &'a TrainingTokenKey>
{
  type Item = TokenWithContext<'a>;

  /// Returns tokens annotated with their OrthographicContext. Must keep track 
  /// and modify internal position of where previous tokens were.
  #[inline]
  fn next(&mut self) -> Option<TokenWithContext<'a>> {
    match self.iter.next() {
      Some(t) => {
        let t = t.deref();

        if t.is_paragraph_start() && self.ctxt != OrthographyPosition::Unknown {
          self.ctxt = OrthographyPosition::Initial;
        }

        if t.is_newline_start() && self.ctxt == OrthographyPosition::Internal {
          self.ctxt = OrthographyPosition::Unknown;
        }

        let flag = *ORTHO_MAP
          .get(&(self.ctxt.as_byte() | t.first_case().as_byte()))
          .unwrap_or(&0); 

        if t.is_sentence_break() {
          if !(t.is_numeric() || t.is_initial()) {
            self.ctxt = OrthographyPosition::Initial;
          } else {
            self.ctxt = OrthographyPosition::Unknown;
          }
        } else if t.is_ellipsis() || t.is_abbrev() {
          self.ctxt = OrthographyPosition::Unknown;
        } else {
          self.ctxt = OrthographyPosition::Internal;
        }

        Some((t, flag))
      }
      None => None
    }
  }
}

/// Iterates over every potential Collocation (determined by log likelihood).
/// Also returns the likelihood of the potential collocation.
struct PotentialCollocationsIterator<'b, I> 
{
  iter: I,
  trainer: &'b Trainer<'b>
}

impl<'a, 'b, I> Iterator for PotentialCollocationsIterator<'b, I> 
  where I: Iterator<Item = &'a Collocation<TrainingTokenKey>>
{
  type Item = (&'a Collocation<TrainingTokenKey>, f64);

  #[inline]
  fn next(&mut self) -> Option<(&'a Collocation<TrainingTokenKey>, f64)> {
    loop {
      match self.iter.next() {
        Some(col) => {
          if self.trainer.data.contains_sentence_starter(
             col.right().typ_without_break_or_period()) 
          {
            continue;    
          }

          let count = self.trainer.collocation_fdist.get(col);

          let left_count = 
            self.trainer.type_fdist.get(col.left().typ_without_period()) +
            self.trainer.type_fdist.get(col.left().typ_with_period());
          let right_count = 
            self.trainer.type_fdist.get(col.right().typ_without_period()) + 
            self.trainer.type_fdist.get(col.right().typ_with_period());

          if left_count > 1 && 
             right_count > 1 &&
             self.trainer.params.collocation_frequency_lower_bound < count as f64 &&
             count <= min(left_count, right_count)
          {
            let likelihood = math::col_log_likelihood(
              left_count as f64,
              right_count as f64,
              count as f64,
              self.trainer.type_fdist.sum_counts() as f64);

            if likelihood >= self.trainer.params.collocation_lower_bound &&
               (self.trainer.type_fdist.sum_counts() as f64 / left_count as f64) >
               (right_count as f64 / count as f64)
            {
              return Some((col, likelihood))
            }
          }
        }
        None => return None
      }
    }
  }
}

struct PotentialSentenceStartersIterator< 'b, I>
{
  iter: I,
  trainer: &'b Trainer<'b>
}

impl<'a, 'b, I> Iterator for PotentialSentenceStartersIterator<'b, I> 
  where I: Iterator<Item = &'a TrainingTokenKey>
{
  type Item = ScoredToken<'a>;

  #[inline]
  fn next(&mut self) -> Option<ScoredToken<'a>> {
    loop {
      match self.iter.next() {
        Some(tok) => {
          let ss_count = self.trainer.sentence_starter_fdist.get(tok.typ());
          let typ_count = 
            self.trainer.type_fdist.get(tok.typ_with_period()) + 
            self.trainer.type_fdist.get(tok.typ_without_period());

          if typ_count < ss_count { continue; }

          let likelihood = math::col_log_likelihood(
            self.trainer.sentence_break_count as f64,
            typ_count as f64,
            ss_count as f64,
            self.trainer.type_fdist.sum_counts() as f64);

          if likelihood >= self.trainer.params.sentence_starter_lower_bound &&
             (self.trainer.type_fdist.sum_counts() as f64 / 
             self.trainer.sentence_break_count as f64) > 
             (typ_count as f64 / ss_count as f64)
          {
            return Some((tok.deref(), likelihood));
          }
        }
        None => return None
      }
    }
  }
}

/// Constructor for a consecutive token iterator.
#[inline]
fn consecutive_token_iter<'a, T, I>(
  iter: I
) -> ConsecutiveTokenIterator<'a, T, I>
  where I: Iterator<Item = &'a T> 
{
  ConsecutiveTokenIterator { iter: iter, last: None }
}

/// Iterates over every PuntkToken from the supplied iterator and returns 
/// the immediate following token. Returns None for the following token on the 
/// last token.
struct ConsecutiveTokenIterator<'a, T: 'a, I> 
  where I: Iterator<Item = &'a T>
{
  iter: I,
  last: Option<&'a T>
}

impl<'a, T: 'a, I> Iterator for ConsecutiveTokenIterator<'a, T, I>
  where I: Iterator<Item = &'a T>
{
  type Item = (&'a T, Option<&'a T>); 

  #[inline]
  fn next(&mut self) -> Option<(&'a T, Option<&'a T>)> {
    match self.last {
      Some(tok) => {
        self.last = self.iter.next();

        Some((tok, self.last))
      }
      None => match self.iter.next() {
        Some(tok) => {
          self.last = self.iter.next();

          Some((tok, self.last))
        }
        None => None
      }
    }
  }
}

macro_rules! bench_trainer(
  ($name:ident, $doc:expr) => (
    #[bench]
    fn $name(b: &mut ::test::Bencher) {
      b.iter(|| {
        let mut data = Default::default();
        let mut trainer = Trainer::new(&mut data);

        trainer.train($doc);
        trainer.finalize();
      })
    }
  )
);

bench_trainer!(
  bench_trainer_short, 
  include_str!("../../test/raw/sigma-wiki.txt"));

bench_trainer!(
  bench_trainer_medium,
  include_str!("../../test/raw/npr-article-01.txt"));

bench_trainer!(
  bench_trainer_long,
  include_str!("../../test/raw/the-sayings-of-confucius.txt"));

bench_trainer!(
  bench_trainer_very_long,
  include_str!("../../test/raw/pride-and-prejudice.txt"));
*/<|MERGE_RESOLUTION|>--- conflicted
+++ resolved
@@ -14,16 +14,9 @@
 use prelude::{TrainerParameters, DefinesNonPrefixCharacters, DefinesNonWordCharacters};
 
 
-<<<<<<< HEAD
-#[derive(Debug)] pub struct Collocation<T> {
-  l: T,
-  r: T
-}
-=======
 /// A collocation is any pair of words that has a high likelihood of appearing
 /// together.
 #[derive(Debug)] pub struct Collocation<T> { l: T, r: T }
->>>>>>> 959dc168
 
 impl<T> Collocation<T> {
   #[inline(always)] pub fn new(l: T, r: T) -> Collocation<T> { 
@@ -63,22 +56,7 @@
   where P : TrainerParameters + DefinesNonPrefixCharacters + DefinesNonWordCharacters 
 {
   /// Creates a new Trainer.
-<<<<<<< HEAD
   #[inline(always)] pub fn new() -> Trainer<P> { Trainer { params: PhantomData } }
-=======
-  ///
-  /// ```
-  /// #![allow(unused_variables)]
-  ///
-  /// use punkt::Trainer;
-  /// use punkt::params::Default;
-  ///
-  /// let trainer: Trainer<Default> = Trainer::new();
-  /// ```
-  #[inline(always)] pub fn new() -> Trainer<P> {
-    Trainer { params: PhantomData }
-  }
->>>>>>> 959dc168
 
   /// Train on a document. Does tokenization using a WordTokenizer.
   pub fn train(self, doc: &str, data: &mut TrainingData) {
